--- conflicted
+++ resolved
@@ -11,11 +11,7 @@
 from twin.runner import TwinRunner
 
 
-<<<<<<< HEAD
-def train(max_epochs=500, seed=42):
-=======
 def train(max_epochs=500, seed=42, batch_size=4):
->>>>>>> 2a5e4ab7
     """
     Fit textured mesh
     :param max_epochs: number of epochs
@@ -25,16 +21,10 @@
     use_cuda = torch.cuda.is_available()
     seed_everything(seed, workers=True)
 
-<<<<<<< HEAD
-    datamodule = TwinDataModule(dataset_cl=Images)
+    datamodule = TwinDataModule(dataset_cl=Images, batch_size=batch_size, num_workers=8)
     camera_params = datamodule.dataset_cl().camera_params
-    runner = TwinRunner(
-        mesh_only_epochs=max_epochs // 4, size=128, camera_params=camera_params
-    )
-=======
-    datamodule = TwinDataModule(dataset_cl=Synthetic, batch_size=batch_size, num_workers=8)
-    runner = TwinRunner(mesh_only_epochs=max_epochs // 20, device="cuda" if use_cuda else "cpu")
->>>>>>> 2a5e4ab7
+
+    runner = TwinRunner(mesh_only_epochs=max_epochs // 20, size=128, camera_params = camera_params, device="cuda" if use_cuda else "cpu")
 
     callbacks = [
         LearningRateMonitor(),
