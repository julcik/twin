"""
Lightning module
"""
from pathlib import Path
from typing import Any, Dict, List, Tuple, Union

import numpy as np
import torch
from PIL import Image
from pytorch3d.io import save_obj
from pytorch3d.loss import (
    mesh_edge_loss,
    mesh_laplacian_smoothing,
    mesh_normal_consistency,
)
from pytorch3d.renderer import (
    AmbientLights,
    BlendParams,
    FoVPerspectiveCameras,
    MeshRasterizer,
    MeshRenderer,
    RasterizationSettings,
    SoftPhongShader,
    SoftSilhouetteShader,
    TexturesUV,
<<<<<<< HEAD
    look_at_view_transform,
=======
    look_at_view_transform, HardPhongShader, PointLights,
>>>>>>> 2a5e4ab7
)
from pytorch3d.structures import Meshes
from pytorch_lightning import LightningModule
from torch import Tensor
<<<<<<< HEAD
from torch.optim import SGD, Optimizer

from twin.utils.mesh import make_sphere
=======
from torch.optim import SGD, Optimizer, Adam
>>>>>>> 2a5e4ab7

from twin.utils.mesh import make_sphere
from torchvision.transforms import functional as ttf
from torch.nn import functional as F

class TwinRunner(LightningModule):
    """
    Lightning module which describes training process
    """

<<<<<<< HEAD
    def __init__(
        self,
        init_shape_level=3,
        mesh_only_epochs=5,
        out="./out",
        size=128,
        camera_params=None,
        **kwargs,
    ):
        # pylint: disable=too-many-instance-attributes, too-many-arguments
=======
    def __init__(self, init_shape_level=3, mesh_only_epochs=5, out="./out", device="cpu", **kwargs):
>>>>>>> 2a5e4ab7
        """

        :param args:
        :param kwargs:
        """
        super().__init__()
        self.out = Path(out)
        self.out.mkdir(exist_ok=True)
        self.mesh_only_epochs = mesh_only_epochs
        self.camera_params = {} if camera_params is None else camera_params

        # Initial mesh - UV sphere
<<<<<<< HEAD
        self.src_mesh = make_sphere(level=init_shape_level)
=======
        self.src_mesh = make_sphere(level=init_shape_level, device=device)
>>>>>>> 2a5e4ab7
        verts_shape = self.src_mesh.verts_packed().shape

        # Deformed mesh
        self.mesh: Meshes = None
        self.deform_verts = torch.nn.Parameter(
            torch.full(verts_shape, 0.0), requires_grad=True
        )

        # Texture
        self.texture_image = torch.nn.Parameter(
            torch.full((512, 512, 3), fill_value=0.5), requires_grad=True
        )
        self.register_buffer(
            "verts_uvs",
            kwargs.get("verts_uvs", self.src_mesh.textures._verts_uvs_padded[0]),
        )
        self.register_buffer("faces_uvs", self.src_mesh.textures._faces_uvs_padded[0])

        # Rendering
<<<<<<< HEAD
        self.lights = AmbientLights()  # suboptimal?
=======
        # self.lights = AmbientLights().to(device) # suboptimal?
        self.lights_location = torch.nn.Parameter(torch.tensor([[5.0, 5.0, -5.0]], device=device), requires_grad=True)
        self.lights = PointLights(device=device, location=self.lights_location)
>>>>>>> 2a5e4ab7

        rot, trans = look_at_view_transform(dist=5, elev=[0], azim=[0])
        camera = FoVPerspectiveCameras(
            device=self.device,
            R=rot[None, 0, ...],
            T=trans[None, 0, ...],
            **self.camera_params,
        )

        sigma = 1e-4

        # Silhouette renderer
        self.renderer_silhouette = MeshRenderer(
            rasterizer=MeshRasterizer(
                cameras=camera,
                raster_settings=RasterizationSettings(
<<<<<<< HEAD
                    image_size=size,
=======
                    image_size=128,
>>>>>>> 2a5e4ab7
                    blur_radius=np.log(1.0 / 1e-4 - 1.0) * sigma,
                    faces_per_pixel=50,
                    perspective_correct=False,
                ),
            ),
            shader=SoftSilhouetteShader(),
<<<<<<< HEAD
        )
        # Differentiable soft renderer for texture
=======
        ).to(device)
        # Differentiable renderer for texture

        blur = 1.e-6 #5.e-5 # TODO: decay?
>>>>>>> 2a5e4ab7
        self.renderer_textured = MeshRenderer(
            rasterizer=MeshRasterizer(
                cameras=camera,
                raster_settings=RasterizationSettings(
<<<<<<< HEAD
                    image_size=size,
                    blur_radius=np.log(1.0 / 1e-4 - 1.0) * sigma,
                    faces_per_pixel=50,
=======
                    image_size=128,
                    blur_radius=blur,
                    faces_per_pixel=5,
>>>>>>> 2a5e4ab7
                    perspective_correct=False,
                ),
            ),
            shader=SoftPhongShader(
                device=self.device,
                cameras=camera,
                lights=self.lights,
                blend_params=BlendParams(
<<<<<<< HEAD
                    sigma=1e-4, gamma=1e-4, background_color=(1, 1, 1.0)
=======
                    sigma=blur, gamma=1e-4, background_color=(1.0, 1.0, 1.0)
>>>>>>> 2a5e4ab7
                ),
            ),
        ).to(device)

        # Loss weights
        self.losses = {
            "rgb": {"weight": 10.0, "values": []},
            "silhouette": {"weight": 1.0, "values": []},
            "edge": {"weight": 1.0, "values": []},
            "normal": {"weight": 0.01, "values": []},
            "laplacian": {"weight": 1.0, "values": []},
        }

        self.save_textured_mesh(self.out / "model_initial.obj")

    def save_textured_mesh(self, path):
        if self.mesh is not None:
            final_verts, final_faces = self.mesh.get_mesh_verts_faces(0)
        else:
            final_verts, final_faces = self.src_mesh.get_mesh_verts_faces(0)
        save_obj(
            path,
            verts=final_verts,
            faces=final_faces,
            verts_uvs=self.verts_uvs,
            faces_uvs=self.faces_uvs,
<<<<<<< HEAD
            texture_map=self.texture_image,
=======
            texture_map=F.sigmoid(10*self.texture_image),
>>>>>>> 2a5e4ab7
        )

    @staticmethod
    def update_mesh_shape_prior_losses(mesh):
        """
        Losses to smooth / regularize the mesh shape and the edge length of the predicted mesh
        :param mesh:
        :return:
        """
        loss = dict()

        loss["edge"] = mesh_edge_loss(mesh)

        # mesh normal consistency
        loss["normal"] = mesh_normal_consistency(mesh)

        # mesh laplacian smoothing
        loss["laplacian"] = mesh_laplacian_smoothing(mesh, method="uniform")
        return loss

    def configure_optimizers(
        self,
    ) -> Union[Tuple[List[Optimizer], List[Dict[str, Any]]], Optimizer]:
        # optimizer = SGD([self.deform_verts, self.texture_image], lr=1.0, momentum=0.9)
        optimizer = Adam([self.deform_verts, self.texture_image, self.lights_location], lr=0.01,)
        # TODO: scheduler
        return optimizer

    def training_step(self, batch: Dict[str, Tensor], batch_idx: int) -> Tensor:
        batch_size = batch["image"].size(0)
        losses_dict = {k: torch.tensor(0.0, device=self.device) for k in self.losses}
<<<<<<< HEAD

        # Deform the mesh
        self.mesh = self.src_mesh.offset_verts(self.deform_verts)

        if self.current_epoch >= self.mesh_only_epochs:
            # self.current_epoch == self.mesh_only_epochs:
            #     TODO: recreate UV coords with blender?

            # https://github.com/facebookresearch/pytorch3d/issues/1473
            self.mesh.textures = TexturesUV(
                maps=self.texture_image.unsqueeze(0),
=======

        # Deform the mesh
        self.mesh = self.src_mesh.offset_verts(self.deform_verts)



        # Losses to smooth /regularize the mesh shape
        losses_dict.update(**self.update_mesh_shape_prior_losses(self.mesh))

        meshes = self.mesh.extend(batch_size)
        cameras = FoVPerspectiveCameras(device=self.device, R=batch["R"], T=batch["T"])

        images_predicted = self.renderer_silhouette(
            meshes, cameras=cameras, lights=self.lights
        )
        # # Squared L2 distance between the predicted silhouette and the target
        # # silhouette from our dataset
        predicted_silhouette = images_predicted[..., 3:]
        loss_silhouette = ((predicted_silhouette - batch["silhouette"]) ** 2).mean()
        losses_dict["silhouette"] += loss_silhouette

        if self.current_epoch >= self.mesh_only_epochs:
            if self.current_epoch <= 2*self.mesh_only_epochs and batch_idx == 0:
                with torch.no_grad():
                    self.texture_image.data = ttf.gaussian_blur(self.texture_image.moveaxis(-1,0), (5,5), (3,3)).moveaxis(0,-1)

            # do not try to deform mesh to match texture, detach
            self.mesh = self.src_mesh.offset_verts(self.deform_verts.detach())

            # https://github.com/facebookresearch/pytorch3d/issues/1473
            self.mesh.textures = TexturesUV(
                # to speedup texture training
                maps=F.sigmoid(10*self.texture_image.unsqueeze(0)),
>>>>>>> 2a5e4ab7
                faces_uvs=self.faces_uvs.unsqueeze(0),
                verts_uvs=self.verts_uvs.unsqueeze(0),
            )

<<<<<<< HEAD
        # Losses to smooth /regularize the mesh shape
        losses_dict.update(**self.update_mesh_shape_prior_losses(self.mesh))

        meshes = self.mesh.extend(batch_size)
        cameras = FoVPerspectiveCameras(
            device=self.device, R=batch["R"], T=batch["T"], **self.camera_params
        )

        images_predicted = self.renderer_silhouette(
            meshes, cameras=cameras, lights=self.lights
        )
        # # Squared L2 distance between the predicted silhouette and the target
        # # silhouette from our dataset
        predicted_silhouette = images_predicted[..., 3:]
        loss_silhouette = ((predicted_silhouette - batch["silhouette"]) ** 2).mean()
        losses_dict["silhouette"] += loss_silhouette

        if self.current_epoch >= self.mesh_only_epochs:
=======
            meshes = self.mesh.extend(batch_size)

>>>>>>> 2a5e4ab7
            images_predicted = self.renderer_textured(
                meshes, cameras=cameras, lights=self.lights
            )
            # # Squared L2 distance between the predicted RGB image and the target
            # # image from our dataset
            predicted_rgb = images_predicted[..., :3]
            loss_rgb = ((predicted_rgb - batch["image"]) ** 2).mean()
            losses_dict["rgb"] += loss_rgb

<<<<<<< HEAD
=======
        self.log_dict(losses_dict)
>>>>>>> 2a5e4ab7
        final_loss = sum([l * self.losses[k]["weight"] for k, l in losses_dict.items()])

        # Plot mesh
        if batch_idx == 0 and self.current_epoch % 20 == 0:
            print("self.lights_location",self.lights_location)
            vis = self.visualize_prediction(
                meshes,
                cameras=cameras,
                target_images=batch["silhouette"].squeeze(-1)
                if self.current_epoch < self.mesh_only_epochs
                else batch["image"],
                silhouette=self.current_epoch < self.mesh_only_epochs,
            )

            Image.fromarray(vis.cpu().numpy().astype(np.uint8)).save(
                self.out / f"vis_{self.current_epoch}.png"
            )

            self.save_textured_mesh(self.out / f"model_{self.current_epoch}.obj")

        return final_loss

    def visualize_prediction(
        self, predicted_meshes, target_images, cameras, silhouette=False
    ):
        """
        Show a visualization comparing the rendered predicted mesh to the ground truth mesh
        :param predicted_meshes:
        :param target_images:
        :param cameras:
        :param silhouette:
        :return:
        """
        inds = 3 if silhouette else range(3)
        with torch.no_grad():
            if silhouette:
                predicted_images = self.renderer_silhouette(
                    predicted_meshes, cameras=cameras, lights=self.lights
                )
            else:
                predicted_images = self.renderer_textured(
                    predicted_meshes, cameras=cameras, lights=self.lights
                )
            images = predicted_images[..., inds]
            vis = torch.cat([target_images, images], dim=2)
            vis = 255 * torch.cat(vis.split(1), dim=1).squeeze(0)

            # Image.fromarray(vis.cpu().numpy().astype(np.uint8)).show()
            return vis<|MERGE_RESOLUTION|>--- conflicted
+++ resolved
@@ -23,22 +23,12 @@
     SoftPhongShader,
     SoftSilhouetteShader,
     TexturesUV,
-<<<<<<< HEAD
-    look_at_view_transform,
-=======
     look_at_view_transform, HardPhongShader, PointLights,
->>>>>>> 2a5e4ab7
 )
 from pytorch3d.structures import Meshes
 from pytorch_lightning import LightningModule
 from torch import Tensor
-<<<<<<< HEAD
-from torch.optim import SGD, Optimizer
-
-from twin.utils.mesh import make_sphere
-=======
 from torch.optim import SGD, Optimizer, Adam
->>>>>>> 2a5e4ab7
 
 from twin.utils.mesh import make_sphere
 from torchvision.transforms import functional as ttf
@@ -49,7 +39,6 @@
     Lightning module which describes training process
     """
 
-<<<<<<< HEAD
     def __init__(
         self,
         init_shape_level=3,
@@ -60,9 +49,6 @@
         **kwargs,
     ):
         # pylint: disable=too-many-instance-attributes, too-many-arguments
-=======
-    def __init__(self, init_shape_level=3, mesh_only_epochs=5, out="./out", device="cpu", **kwargs):
->>>>>>> 2a5e4ab7
         """
 
         :param args:
@@ -75,11 +61,7 @@
         self.camera_params = {} if camera_params is None else camera_params
 
         # Initial mesh - UV sphere
-<<<<<<< HEAD
-        self.src_mesh = make_sphere(level=init_shape_level)
-=======
         self.src_mesh = make_sphere(level=init_shape_level, device=device)
->>>>>>> 2a5e4ab7
         verts_shape = self.src_mesh.verts_packed().shape
 
         # Deformed mesh
@@ -99,13 +81,9 @@
         self.register_buffer("faces_uvs", self.src_mesh.textures._faces_uvs_padded[0])
 
         # Rendering
-<<<<<<< HEAD
-        self.lights = AmbientLights()  # suboptimal?
-=======
         # self.lights = AmbientLights().to(device) # suboptimal?
         self.lights_location = torch.nn.Parameter(torch.tensor([[5.0, 5.0, -5.0]], device=device), requires_grad=True)
         self.lights = PointLights(device=device, location=self.lights_location)
->>>>>>> 2a5e4ab7
 
         rot, trans = look_at_view_transform(dist=5, elev=[0], azim=[0])
         camera = FoVPerspectiveCameras(
@@ -122,39 +100,24 @@
             rasterizer=MeshRasterizer(
                 cameras=camera,
                 raster_settings=RasterizationSettings(
-<<<<<<< HEAD
                     image_size=size,
-=======
-                    image_size=128,
->>>>>>> 2a5e4ab7
                     blur_radius=np.log(1.0 / 1e-4 - 1.0) * sigma,
                     faces_per_pixel=50,
                     perspective_correct=False,
                 ),
             ),
             shader=SoftSilhouetteShader(),
-<<<<<<< HEAD
-        )
-        # Differentiable soft renderer for texture
-=======
         ).to(device)
         # Differentiable renderer for texture
 
         blur = 1.e-6 #5.e-5 # TODO: decay?
->>>>>>> 2a5e4ab7
         self.renderer_textured = MeshRenderer(
             rasterizer=MeshRasterizer(
                 cameras=camera,
                 raster_settings=RasterizationSettings(
-<<<<<<< HEAD
                     image_size=size,
-                    blur_radius=np.log(1.0 / 1e-4 - 1.0) * sigma,
-                    faces_per_pixel=50,
-=======
-                    image_size=128,
                     blur_radius=blur,
                     faces_per_pixel=5,
->>>>>>> 2a5e4ab7
                     perspective_correct=False,
                 ),
             ),
@@ -163,11 +126,7 @@
                 cameras=camera,
                 lights=self.lights,
                 blend_params=BlendParams(
-<<<<<<< HEAD
-                    sigma=1e-4, gamma=1e-4, background_color=(1, 1, 1.0)
-=======
                     sigma=blur, gamma=1e-4, background_color=(1.0, 1.0, 1.0)
->>>>>>> 2a5e4ab7
                 ),
             ),
         ).to(device)
@@ -194,11 +153,7 @@
             faces=final_faces,
             verts_uvs=self.verts_uvs,
             faces_uvs=self.faces_uvs,
-<<<<<<< HEAD
-            texture_map=self.texture_image,
-=======
             texture_map=F.sigmoid(10*self.texture_image),
->>>>>>> 2a5e4ab7
         )
 
     @staticmethod
@@ -230,30 +185,19 @@
     def training_step(self, batch: Dict[str, Tensor], batch_idx: int) -> Tensor:
         batch_size = batch["image"].size(0)
         losses_dict = {k: torch.tensor(0.0, device=self.device) for k in self.losses}
-<<<<<<< HEAD
 
         # Deform the mesh
         self.mesh = self.src_mesh.offset_verts(self.deform_verts)
 
-        if self.current_epoch >= self.mesh_only_epochs:
-            # self.current_epoch == self.mesh_only_epochs:
-            #     TODO: recreate UV coords with blender?
-
-            # https://github.com/facebookresearch/pytorch3d/issues/1473
-            self.mesh.textures = TexturesUV(
-                maps=self.texture_image.unsqueeze(0),
-=======
-
-        # Deform the mesh
-        self.mesh = self.src_mesh.offset_verts(self.deform_verts)
-
 
 
         # Losses to smooth /regularize the mesh shape
         losses_dict.update(**self.update_mesh_shape_prior_losses(self.mesh))
 
         meshes = self.mesh.extend(batch_size)
-        cameras = FoVPerspectiveCameras(device=self.device, R=batch["R"], T=batch["T"])
+        cameras = FoVPerspectiveCameras(
+            device=self.device, R=batch["R"], T=batch["T"], **self.camera_params
+        )
 
         images_predicted = self.renderer_silhouette(
             meshes, cameras=cameras, lights=self.lights
@@ -276,34 +220,12 @@
             self.mesh.textures = TexturesUV(
                 # to speedup texture training
                 maps=F.sigmoid(10*self.texture_image.unsqueeze(0)),
->>>>>>> 2a5e4ab7
                 faces_uvs=self.faces_uvs.unsqueeze(0),
                 verts_uvs=self.verts_uvs.unsqueeze(0),
             )
 
-<<<<<<< HEAD
-        # Losses to smooth /regularize the mesh shape
-        losses_dict.update(**self.update_mesh_shape_prior_losses(self.mesh))
-
-        meshes = self.mesh.extend(batch_size)
-        cameras = FoVPerspectiveCameras(
-            device=self.device, R=batch["R"], T=batch["T"], **self.camera_params
-        )
-
-        images_predicted = self.renderer_silhouette(
-            meshes, cameras=cameras, lights=self.lights
-        )
-        # # Squared L2 distance between the predicted silhouette and the target
-        # # silhouette from our dataset
-        predicted_silhouette = images_predicted[..., 3:]
-        loss_silhouette = ((predicted_silhouette - batch["silhouette"]) ** 2).mean()
-        losses_dict["silhouette"] += loss_silhouette
-
-        if self.current_epoch >= self.mesh_only_epochs:
-=======
             meshes = self.mesh.extend(batch_size)
 
->>>>>>> 2a5e4ab7
             images_predicted = self.renderer_textured(
                 meshes, cameras=cameras, lights=self.lights
             )
@@ -313,10 +235,7 @@
             loss_rgb = ((predicted_rgb - batch["image"]) ** 2).mean()
             losses_dict["rgb"] += loss_rgb
 
-<<<<<<< HEAD
-=======
         self.log_dict(losses_dict)
->>>>>>> 2a5e4ab7
         final_loss = sum([l * self.losses[k]["weight"] for k, l in losses_dict.items()])
 
         # Plot mesh
